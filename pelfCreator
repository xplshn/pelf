--- conflicted
+++ resolved
@@ -196,17 +196,10 @@
 	chmod +x "$APPDIR/rootfs/usr/local/bin/LAUNCH"
 fi
 
-<<<<<<< HEAD
 if [ "$DONTPACK" != "1" ]; then
     # Final packaging
-    if ! wget -qO- "https://raw.githubusercontent.com/xplshn/pelf/refs/heads/pelf-ng/pelf-dwfs" | sh -s -- --add-appdir "$APPDIR" "$APPBUNDLE_ID" --output-to "$OUTPUT_TO" --embed-static-tools --compression "$COMPRESSION_OPTS"; then
+    if ! wget -qO- "https://raw.githubusercontent.com/xplshn/pelf/refs/heads/pelf-ng/pelf-dwfs" | sh -s -- --add-appdir "$APPDIR" --appbundle-id "$APPBUNDLE_ID" --output-to "$OUTPUT_TO" --embed-static-tools --compression "$COMPRESSION_OPTS"; then
     	echo "Final packaging failed"
     	exit 1
     fi
-=======
-# Final packaging
-if ! wget -qO- "https://raw.githubusercontent.com/xplshn/pelf/refs/heads/dev/pelf-dwfs" | sh -s -- --add-appdir "$APPDIR" --appbundle-id "$APPBUNDLE_ID" --output-to "$OUTPUT_TO" --embed-static-tools --compression "$COMPRESSION_OPTS"; then
-    echo "Final packaging failed"
-    exit 1
->>>>>>> 9331da02
 fi