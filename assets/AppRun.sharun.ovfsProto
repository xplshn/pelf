--- conflicted
+++ resolved
@@ -87,17 +87,10 @@
 trap cleanup INT TERM HUP QUIT EXIT
 
 # Initialize the bwrap command
-<<<<<<< HEAD
-bwrap_cmd="$BWRAP_BIN --bind $SELF_TEMPDIR /app --bind / /"
-# Loop through each directory in $MOUNT_DIR/proto/*
-for dir in "$MOUNT_DIR"/proto/*; do
-  if [ -d "$dir" ]; then
-=======
 bwrap_cmd="$BWRAP_BIN --bind /tmp /tmp --bind / /"
 # Loop through each directory in $MOUNT_DIR/proto/*
 for dir in "$MOUNT_DIR"/*; do
   if [ -d "$dir" ] && [ "tmp" != "$(basename "$dir")" ]; then
->>>>>>> 4f725cee
     bwrap_cmd="$bwrap_cmd --bind-try $dir /$(basename "$dir")"
   fi
 done
